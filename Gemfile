--- conflicted
+++ resolved
@@ -10,13 +10,10 @@
   gem 'ruby_gntp'
   gem 'rspec'
   gem 'rb-fsevent'
-<<<<<<< HEAD
   gem 'webmock'
-=======
 end
 
 group :hadoop do
   gem 'aws-s3'
   gem 'thread'
->>>>>>> e056342a
 end