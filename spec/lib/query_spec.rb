--- conflicted
+++ resolved
@@ -36,162 +36,78 @@
     it 'build a post aggregation with a constant right' do
       @query.postagg{(a + 1).as ctr }
 
-<<<<<<< HEAD
-    expect(JSON.parse(@query.to_json)['postAggregations']).to eq([{"type"=>"arithmetic",
-      "fn"=>"+",
-      "fields"=>
-      [{"type"=>"fieldAccess", "name"=>"a", "fieldName"=>"a"},
-       {"type"=>"constant", "value"=>1}],
-      "name"=>"ctr"}])
-  end
-
-  it 'build a + post aggregation' do
-    @query.postagg{(a + b).as ctr }
-    expect(JSON.parse(@query.to_json)['postAggregations']).to eq([{"type"=>"arithmetic",
-      "fn"=>"+",
-      "fields"=>
-      [{"type"=>"fieldAccess","name"=>"a", "fieldName"=>"a"},
-      {"type"=>"fieldAccess", "name"=>"b", "fieldName"=>"b"}],
-      "name"=>"ctr"}])
-  end
-
-  it 'build a - post aggregation' do
-    @query.postagg{(a - b).as ctr }
-    expect(JSON.parse(@query.to_json)['postAggregations']).to eq([{"type"=>"arithmetic",
-      "fn"=>"-",
-      "fields"=>
-      [{"type"=>"fieldAccess", "name"=>"a", "fieldName"=>"a"},
-      {"type"=>"fieldAccess", "name"=>"b", "fieldName"=>"b"}],
-      "name"=>"ctr"}])
-  end
-
-  it 'build a * post aggregation' do
-    @query.postagg{(a * b).as ctr }
-    expect(JSON.parse(@query.to_json)['postAggregations']).to eq([{"type"=>"arithmetic",
-      "fn"=>"*",
-      "fields"=>
-      [{"type"=>"fieldAccess", "name"=>"a", "fieldName"=>"a"},
-      {"type"=>"fieldAccess", "name"=>"b", "fieldName"=>"b"}],
-      "name"=>"ctr"}])
-  end
-
-  it 'build a / post aggregation' do
-    @query.postagg{(a / b).as ctr }
-    expect(JSON.parse(@query.to_json)['postAggregations']).to eq([{"type"=>"arithmetic",
-      "fn"=>"/",
-      "fields"=>
-      [{"type"=>"fieldAccess", "name"=>"a", "fieldName"=>"a"},
-      {"type"=>"fieldAccess", "name"=>"b", "fieldName"=>"b"}],
-    "name"=>"ctr"}])
-  end
-
-  it 'build a complex post aggregation' do
-    @query.postagg{((a / b) * 1000).as ctr }
-    expect(JSON.parse(@query.to_json)['postAggregations']).to eq([{"type"=>"arithmetic",
-      "fn"=>"*",
-      "fields"=>
-      [{"type"=>"arithmetic", "fn"=>"/", "fields"=>
-        [{"type"=>"fieldAccess", "name"=>"a", "fieldName"=>"a"},
-         {"type"=>"fieldAccess", "name"=>"b", "fieldName"=>"b"}]},
-      {"type"=>"constant", "value"=>1000}],
-    "name"=>"ctr"}])
-  end
-
-  it 'adds fields required by the postagg operation to longsum' do
-    @query.postagg{ (a/b).as c }
-    expect(JSON.parse(@query.to_json)['aggregations']).to eq([{"type"=>"longSum", "name"=>"a", "fieldName"=>"a"},
-                                                          {"type"=>"longSum", "name"=>"b", "fieldName"=>"b"}])
-  end
-
-  it 'chains aggregations' do
-    @query.postagg{(a / b).as ctr }.postagg{(b / a).as rtc }
-
-    expect(JSON.parse(@query.to_json)['postAggregations']).to eq([{"type"=>"arithmetic",
-      "fn"=>"/",
-      "fields"=>
-      [{"type"=>"fieldAccess", "name"=>"a", "fieldName"=>"a"},
-      {"type"=>"fieldAccess", "name"=>"b", "fieldName"=>"b"}],
-    "name"=>"ctr"},
-    {"type"=>"arithmetic",
-      "fn"=>"/",
-      "fields"=>
-      [{"type"=>"fieldAccess", "name"=>"b", "fieldName"=>"b"},
-      {"type"=>"fieldAccess", "name"=>"a", "fieldName"=>"a"}],
-    "name"=>"rtc"}
-    ])
-=======
-      JSON.parse(@query.to_json)['postAggregations'].should == [{"type"=>"arithmetic",
+      expect(JSON.parse(@query.to_json)['postAggregations']).to eq([{"type"=>"arithmetic",
         "fn"=>"+",
         "fields"=>
         [{"type"=>"fieldAccess", "name"=>"a", "fieldName"=>"a"},
          {"type"=>"constant", "value"=>1}],
-        "name"=>"ctr"}]
+        "name"=>"ctr"}])
     end
 
     it 'build a + post aggregation' do
       @query.postagg{(a + b).as ctr }
-      JSON.parse(@query.to_json)['postAggregations'].should == [{"type"=>"arithmetic",
+      expect(JSON.parse(@query.to_json)['postAggregations']).to eq([{"type"=>"arithmetic",
         "fn"=>"+",
         "fields"=>
         [{"type"=>"fieldAccess","name"=>"a", "fieldName"=>"a"},
         {"type"=>"fieldAccess", "name"=>"b", "fieldName"=>"b"}],
-        "name"=>"ctr"}]
+        "name"=>"ctr"}])
     end
 
     it 'build a - post aggregation' do
       @query.postagg{(a - b).as ctr }
-      JSON.parse(@query.to_json)['postAggregations'].should == [{"type"=>"arithmetic",
+      expect(JSON.parse(@query.to_json)['postAggregations']).to eq([{"type"=>"arithmetic",
         "fn"=>"-",
         "fields"=>
         [{"type"=>"fieldAccess", "name"=>"a", "fieldName"=>"a"},
         {"type"=>"fieldAccess", "name"=>"b", "fieldName"=>"b"}],
-        "name"=>"ctr"}]
+        "name"=>"ctr"}])
     end
 
     it 'build a * post aggregation' do
       @query.postagg{(a * b).as ctr }
-      JSON.parse(@query.to_json)['postAggregations'].should == [{"type"=>"arithmetic",
+      expect(JSON.parse(@query.to_json)['postAggregations']).to eq([{"type"=>"arithmetic",
         "fn"=>"*",
         "fields"=>
         [{"type"=>"fieldAccess", "name"=>"a", "fieldName"=>"a"},
         {"type"=>"fieldAccess", "name"=>"b", "fieldName"=>"b"}],
-        "name"=>"ctr"}]
+        "name"=>"ctr"}])
     end
 
     it 'build a / post aggregation' do
       @query.postagg{(a / b).as ctr }
-      JSON.parse(@query.to_json)['postAggregations'].should == [{"type"=>"arithmetic",
+      expect(JSON.parse(@query.to_json)['postAggregations']).to eq([{"type"=>"arithmetic",
         "fn"=>"/",
         "fields"=>
         [{"type"=>"fieldAccess", "name"=>"a", "fieldName"=>"a"},
         {"type"=>"fieldAccess", "name"=>"b", "fieldName"=>"b"}],
-      "name"=>"ctr"}]
+      "name"=>"ctr"}])
     end
 
     it 'build a complex post aggregation' do
       @query.postagg{((a / b) * 1000).as ctr }
-      JSON.parse(@query.to_json)['postAggregations'].should == [{"type"=>"arithmetic",
+      expect(JSON.parse(@query.to_json)['postAggregations']).to eq([{"type"=>"arithmetic",
         "fn"=>"*",
         "fields"=>
         [{"type"=>"arithmetic", "fn"=>"/", "fields"=>
           [{"type"=>"fieldAccess", "name"=>"a", "fieldName"=>"a"},
            {"type"=>"fieldAccess", "name"=>"b", "fieldName"=>"b"}]},
         {"type"=>"constant", "value"=>1000}],
-      "name"=>"ctr"}]
+      "name"=>"ctr"}])
     end
 
     it 'adds fields required by the postagg operation to longsum' do
       @query.postagg{ (a/b).as c }
-      JSON.parse(@query.to_json)['aggregations'].should == [
+      expect(JSON.parse(@query.to_json)['aggregations']).to eq([
         {"type"=>"longSum", "name"=>"a", "fieldName"=>"a"},
         {"type"=>"longSum", "name"=>"b", "fieldName"=>"b"}
-      ]
+      ])
     end
 
     it 'chains aggregations' do
       @query.postagg{(a / b).as ctr }.postagg{(b / a).as rtc }
 
-      JSON.parse(@query.to_json)['postAggregations'].should == [{"type"=>"arithmetic",
+      expect(JSON.parse(@query.to_json)['postAggregations']).to eq([{"type"=>"arithmetic",
         "fn"=>"/",
         "fields"=>
         [{"type"=>"fieldAccess", "name"=>"a", "fieldName"=>"a"},
@@ -203,19 +119,19 @@
         [{"type"=>"fieldAccess", "name"=>"b", "fieldName"=>"b"},
         {"type"=>"fieldAccess", "name"=>"a", "fieldName"=>"a"}],
       "name"=>"rtc"}
-      ]
+      ])
     end
 
     it 'builds a javascript post aggregation' do
       @query.postagg { js('function(agg1, agg2) { return agg1 + agg2; }').as result }
-      JSON.parse(@query.to_json)['postAggregations'].should == [
+      expect(JSON.parse(@query.to_json)['postAggregations']).to eq([
         {
           'type' => 'javascript',
           'name' => 'result',
           'fieldNames' => ['agg1', 'agg2'],
           'function' => 'function(agg1, agg2) { return agg1 + agg2; }'
         }
-      ]
+      ])
     end
 
     it 'raises an error when an invalid javascript function is used' do
@@ -223,7 +139,6 @@
         @query.postagg { js('{ return a_with_b - a; }').as b }
       }.to raise_error
     end
->>>>>>> 7e3bd9cf
   end
 
   it 'builds aggregations on long_sum' do
@@ -467,33 +382,25 @@
     ]})
   end
 
-<<<<<<< HEAD
-  it 'creates a greater than having clause' do
-    @query.having{a > 100}
-    expect(JSON.parse(@query.to_json)['having']).to eq({
-      "type"=>"greaterThan", "aggregation"=>"a", "value"=>100
-    })
-=======
   describe '#having' do
     it 'creates a greater than having clause' do
       @query.having{a > 100}
-      JSON.parse(@query.to_json)['having'].should == {
+      expect(JSON.parse(@query.to_json)['having']).to eq({
         "type"=>"greaterThan", "aggregation"=>"a", "value"=>100
-      }
+      })
     end
 
     it 'chains having clauses with and' do
       @query.having{a > 100}.having{b > 200}.having{c > 300}
-      JSON.parse(@query.to_json)['having'].should == {
+      expect(JSON.parse(@query.to_json)['having']).to eq({
         "type" => "and",
         "havingSpecs" => [
           { "type" => "greaterThan", "aggregation" => "a", "value" => 100 },
           { "type" => "greaterThan", "aggregation" => "b", "value" => 200 },
           { "type" => "greaterThan", "aggregation" => "c", "value" => 300 }
         ]
-      }
-    end
->>>>>>> 7e3bd9cf
+      })
+    end
   end
 
   it 'does not accept in with empty array' do
