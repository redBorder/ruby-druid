--- conflicted
+++ resolved
@@ -1,15 +1,12 @@
 GEM
   remote: http://rubygems.org/
   specs:
-<<<<<<< HEAD
     addressable (2.3.2)
-=======
     aws-s3 (0.6.3)
       builder
       mime-types
       xml-simple
     builder (3.1.4)
->>>>>>> e056342a
     coderay (1.0.8)
     crack (0.3.2)
     diff-lcs (1.1.3)
@@ -51,14 +48,11 @@
     slop (3.4.3)
     terminal-table (1.4.5)
     thor (0.17.0)
-<<<<<<< HEAD
     webmock (1.9.0)
       addressable (>= 2.2.7)
       crack (>= 0.1.7)
-=======
     thread (0.0.1.1)
     xml-simple (1.1.2)
->>>>>>> e056342a
     zk (1.7.5)
       logging (~> 1.7.2)
       zookeeper (~> 1.4.0)
@@ -76,9 +70,6 @@
   rest-client
   rspec
   ruby_gntp
-<<<<<<< HEAD
   webmock
-=======
   thread
->>>>>>> e056342a
   zk