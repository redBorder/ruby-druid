# coding: utf-8

Gem::Specification.new do |spec|
  spec.name          = "ruby-druid"
<<<<<<< HEAD
  spec.version       = "0.1.7"
=======
  spec.version       = "0.1.8"
>>>>>>> a6da975e
  spec.authors       = ["LiquidM, Inc."]
  spec.email         = ["opensource@liquidm.com"]
  spec.summary       = %q{Ruby client for metamx druid}
  spec.description   = %q{Ruby client for metamx druid}
  spec.homepage      = "https://github.com/liquidm/ruby-druid"
  spec.license       = "MIT"

  spec.files         = `git ls-files`.split($/)
  spec.executables   = spec.files.grep(%r{^bin/}) { |f| File.basename(f) }
  spec.test_files    = spec.files.grep(%r{^(test|spec|features)/})
  spec.require_paths = ["lib"]

  spec.add_dependency "zk"
  spec.add_dependency "rest-client"
end<|MERGE_RESOLUTION|>--- conflicted
+++ resolved
@@ -2,11 +2,7 @@
 
 Gem::Specification.new do |spec|
   spec.name          = "ruby-druid"
-<<<<<<< HEAD
-  spec.version       = "0.1.7"
-=======
-  spec.version       = "0.1.8"
->>>>>>> a6da975e
+  spec.version       = "0.1.9"
   spec.authors       = ["LiquidM, Inc."]
   spec.email         = ["opensource@liquidm.com"]
   spec.summary       = %q{Ruby client for metamx druid}
