--- conflicted
+++ resolved
@@ -2,15 +2,7 @@
 
 module Druid
   class Having
-<<<<<<< HEAD
     include Serializable
-=======
-    (instance_methods + private_instance_methods).each do |method|
-      unless method.to_s =~ /^(__|instance_eval|instance_exec|initialize|object_id|raise|puts|inspect|send)/ || method.to_s =~ /\?/
-        undef_method method
-      end
-    end
->>>>>>> 24a69972
 
     def method_missing(name, *args)
       if args.empty?
@@ -35,7 +27,7 @@
       if self.operator? && self.and?
         having = self
       else
-        having = HavingOperator.new('and')
+        having = HavingOperator.new('and', true)
         having.add(self)
       end
       having.add(other)
@@ -61,14 +53,6 @@
       @metric = metric
     end
 
-<<<<<<< HEAD
-    def ==(value)
-      @type = "equalTo"
-      @value = value
-      self
-    end
-
-=======
     def &(other)
       create_operator('and', other)
     end
@@ -93,7 +77,6 @@
 
     alias :'!=' :neq
 
->>>>>>> 24a69972
     def <(value)
       set_clause('lessThan', value)
     end
@@ -127,26 +110,22 @@
   end
 
   class HavingOperator < HavingFilter
-<<<<<<< HEAD
     include Serializable
 
-    def initialize(type)
-=======
     def initialize(type, takes_many)
->>>>>>> 24a69972
       @type = type
       @takes_many = takes_many
       @elements = []
+    end
+
+    def and?
+      @type == 'and'
     end
 
     def add(element)
       @elements << element
     end
 
-<<<<<<< HEAD
-    def to_h
-      {
-=======
     def &(other)
       apply_operator('and', other)
     end
@@ -165,9 +144,8 @@
       end
     end
 
-    def to_hash
+    def to_h
       hash = {
->>>>>>> 24a69972
         :type => @type,
       }
 
