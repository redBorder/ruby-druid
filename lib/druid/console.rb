require 'active_support/time'
require 'ap'
require 'forwardable'
require 'irb'
require 'ripl'
require 'terminal-table'

require 'druid'

Ripl::Shell.class_eval do
  def format_query_result(result, query)

    if query.search?
      # the "magic" response row should be refactored ...
      group = {}
      result.each do |sub|
        sub.row.each do |entry|
          (group[entry["dimension"]] ||= []) << entry["value"]
        end
      end
      tt = Terminal::Table.new do
        group.each do |dimension, values|
          next if values.empty?
          add_row :separator
          add_row [{value:dimension, colspan:2}]
          add_row :separator
          values.each {|v| add_row ["", v] if !v.empty?}
        end
      end
      return tt
    end

    include_timestamp = query[:granularity] != 'all'
    keys = result.empty? ? [] : result.last.keys
    grouped_result = result.group_by(&:timestamp)
    Terminal::Table.new(:headings => keys) do
      grouped_result.each do |timestamp, rows|
        if include_timestamp
          add_row :separator unless timestamp == result.first.timestamp
          add_row [{ :value => timestamp, :colspan => keys.length }]
          add_row :separator
        end
        rows.each {|row| add_row keys.map {|key| row[key] } }
      end
    end
  end

  def format_result(result)
    if result.is_a?(Druid::Query)
      start = Time.now.to_f
      puts format_query_result(result.source.send(result), result)
      puts "Response Time: #{(Time.now.to_f - start).round(3)}s"
    else
      ap(result)
    end
  end
end

module Druid
  class Console

    extend Forwardable

    def initialize(uri, source, options)
      @uri, @source, @options = uri, source, options
      Ripl.start(binding: binding)
    end

    def client
      @client ||= Druid::Client.new(@uri, @options)
    end

    def source
      client.data_source(@source)
    end

    def dimensions
      source.dimensions
    end

    def metrics
      source.metrics
    end

    def query
      source.query
    end

<<<<<<< HEAD
    def_delegators :query, :group_by, :sum, :long_sum, :double_sum, :count, :hyper_unique, :postagg, :interval, :granularity, :filter, :time_series, :topn
=======
    def_delegators *[
      :query,
      :group_by,
      :sum,
      :long_sum,
      :double_sum,
      :count,
      :postagg,
      :interval,
      :granularity,
      :filter,
      :time_series,
      :topn,
      :min,
      :max,
      :hyper_unique,
      :cardinality,
      :js_aggregation,
    ]

>>>>>>> 24a69972
  end
end<|MERGE_RESOLUTION|>--- conflicted
+++ resolved
@@ -86,9 +86,6 @@
       source.query
     end
 
-<<<<<<< HEAD
-    def_delegators :query, :group_by, :sum, :long_sum, :double_sum, :count, :hyper_unique, :postagg, :interval, :granularity, :filter, :time_series, :topn
-=======
     def_delegators *[
       :query,
       :group_by,
@@ -109,6 +106,5 @@
       :js_aggregation,
     ]
 
->>>>>>> 24a69972
   end
 end